'use strict';

process.env.NODE_ENV = 'production'; // Drastically increase performances

const path     = require('path');
const teeny    = require('teeny-conf');
const electron = require('electron');

const app              = electron.app;              // Module to control application life.
const ipcMain          = electron.ipcMain;          // Communication with the renderer process
const powerSaveBlocker = electron.powerSaveBlocker; // Sleep mode management
const nativeImage      = electron.nativeImage;
const Menu             = electron.Menu;             // Chromium menu API
const BrowserWindow    = electron.BrowserWindow;    // Module to create native browser window.


let instance = {}; // use to keep some variables in mind



// Keep a global reference of the window object, if you don't, the window will
// be closed automatically when the javascript object is GCed.
let mainWindow = null;

// Quit when all windows are closed
app.on('window-all-closed', function() {
    if (process.platform != 'darwin')
        app.quit();
});

// This method will be called when Electron has done everything
// initialization and ready for creating browser windows.
app.on('ready', function() {

    let screen = electron.screen; // Module to get screen size
    let pathUserData = app.getPath('userData');

    // Config related stuff
    let workArea = screen.getPrimaryDisplay().workArea;

    let defaultConfig = {
        theme: 'light',
        audioVolume: 1,
        audioPlaybackRate: 1,
        musicFolders: [],
        sleepBlocker: false,
        devMode: false,
        bounds: {
            width: 1000,
            height: 600,
            x: parseInt(workArea.width / 2),
            y: parseInt(workArea.height / 2)
        }
    }

    let conf = new teeny(path.join(pathUserData, 'config.json'));
    conf.loadOrCreateSync(defaultConfig);

    // Check if config update
    let configChanged = false;

    for(let key in defaultConfig) {
        if(conf.get(key) === undefined) {
            conf.set(key, defaultConfig[key]);
            configChanged = true;
        }
    }

    // save config if changed
    if(configChanged) conf.saveSync();

    let bounds       = conf.get('bounds');
    let sleepBlocker = conf.get('sleepBlocker');

    // Sleep Blocker
    if(sleepBlocker) {
        instance.sleepBlockerID = powerSaveBlocker.start('prevent-app-suspension');
    }

    let museeksIcon = nativeImage.createFromPath(path.join(__dirname, 'src', 'images', 'logos', 'museeks.png'));

    // Browser Window options
    let mainWindowOption = {
        title     : 'Museeks',
        icon      :  museeksIcon,
        x         :  bounds.x,
        y         :  bounds.y,
        width     :  bounds.width,
        height    :  bounds.height,
        minWidth  :  900,
        minHeight :  550,
        frame     :  false,
        show      :  false
    };

    // Create the browser window
    mainWindow = new BrowserWindow(mainWindowOption);

    // ... and load our html page
    mainWindow.loadURL('file://' + __dirname + '/src/app.html#/library');

    mainWindow.on('closed', function() {
        // Dereference the window object
        mainWindow = null;
    });

    // IPC events
<<<<<<< HEAD
    ipcMain.on('tracksListContextMenu', (event, items, playlists) => {

        var playlistTemplate;

        if(playlists === undefined) {
            playlistTemplate = [
                {
                    label: 'Create new playlist...',
                    click: function() {
                        event.sender.send('tracksListContextMenuReply', 'createPlaylist')
                    }
                },
                {
                    type: 'separator'
                },
                {
                    label: 'No playlist',
                    enabled: false
                }
            ]
        } else {
            playlistTemplate = [
                {
                    label: 'Create new playlist...',
                    click: function() {
                        event.sender.send('tracksListContextMenuReply', 'createPlaylist')
                    }
                },
                {
                    type: 'separator'
                },
                {
                    label: 'List playlists here',
                }
            ]
        }
=======
    ipcMain.on('tracksListContextMenu', (event, items) => {
>>>>>>> c78d3de5

        let template = [
            {
                label: items > 1 ? items + ' tracks selected' : items + ' track selected',
                enabled: false
            },
            {
                type: 'separator'
            },
            {
<<<<<<< HEAD
                label: 'Add to queue',
                click:  function() {
=======
                label : 'Add to queue',
                click :  function() {
>>>>>>> c78d3de5
                    event.sender.send('tracksListContextMenuReply', 'addToQueue');
                }
            },
            {
<<<<<<< HEAD
                label: 'Play next',
                click:  function() {
=======
                label : 'Play next',
                click :  function() {
>>>>>>> c78d3de5
                    event.sender.send('tracksListContextMenuReply', 'playNext');
                }
            },
            {
                type: 'separator'
            },
            {
                label: 'Add to playlist',
                submenu: playlistTemplate
            }
        ];

        let context = Menu.buildFromTemplate(template);

        context.popup(mainWindow); // Let it appear
    });


    ipcMain.on('toggleSleepBlocker', (event, toggle, mode) => {

        if(toggle) {
            instance.sleepBlockerID = powerSaveBlocker.start(mode);
        } else {
            powerSaveBlocker.stop(instance.sleepBlockerID);
            delete(instance.sleepBlockerID);
        }
    });


    ipcMain.on('appReady', (event, toggle, mode) => {
        mainWindow.show();
    });
});
<|MERGE_RESOLUTION|>--- conflicted
+++ resolved
@@ -1,208 +1,194 @@
-'use strict';
+'use strict';
+
+process.env.NODE_ENV = 'production'; // Drastically increase performances
+
+const path     = require('path');
+const teeny    = require('teeny-conf');
+const electron = require('electron');
+
+const app              = electron.app;              // Module to control application life.
+const ipcMain          = electron.ipcMain;          // Communication with the renderer process
+const powerSaveBlocker = electron.powerSaveBlocker; // Sleep mode management
+const nativeImage      = electron.nativeImage;
+const Menu             = electron.Menu;             // Chromium menu API
+const BrowserWindow    = electron.BrowserWindow;    // Module to create native browser window.
+
+
+let instance = {}; // use to keep some variables in mind
+
+
+
+// Keep a global reference of the window object, if you don't, the window will
+// be closed automatically when the javascript object is GCed.
+let mainWindow = null;
+
+// Quit when all windows are closed
+app.on('window-all-closed', function() {
+    if (process.platform != 'darwin')
+        app.quit();
+});
+
+// This method will be called when Electron has done everything
+// initialization and ready for creating browser windows.
+app.on('ready', function() {
+
+    let screen = electron.screen; // Module to get screen size
+    let pathUserData = app.getPath('userData');
+
+    // Config related stuff
+    let workArea = screen.getPrimaryDisplay().workArea;
+
+    let defaultConfig = {
+        theme: 'light',
+        audioVolume: 1,
+        audioPlaybackRate: 1,
+        musicFolders: [],
+        sleepBlocker: false,
+        devMode: false,
+        bounds: {
+            width: 1000,
+            height: 600,
+            x: parseInt(workArea.width / 2),
+            y: parseInt(workArea.height / 2)
+        }
+    }
+
+    let conf = new teeny(path.join(pathUserData, 'config.json'));
+    conf.loadOrCreateSync(defaultConfig);
+
+    // Check if config update
+    let configChanged = false;
+
+    for(let key in defaultConfig) {
+        if(conf.get(key) === undefined) {
+            conf.set(key, defaultConfig[key]);
+            configChanged = true;
+        }
+    }
+
+    // save config if changed
+    if(configChanged) conf.saveSync();
+
+    let bounds       = conf.get('bounds');
+    let sleepBlocker = conf.get('sleepBlocker');
+
+    // Sleep Blocker
+    if(sleepBlocker) {
+        instance.sleepBlockerID = powerSaveBlocker.start('prevent-app-suspension');
+    }
+
+    let museeksIcon = nativeImage.createFromPath(path.join(__dirname, 'src', 'images', 'logos', 'museeks.png'));
+
+    // Browser Window options
+    let mainWindowOption = {
+        title     : 'Museeks',
+        icon      :  museeksIcon,
+        x         :  bounds.x,
+        y         :  bounds.y,
+        width     :  bounds.width,
+        height    :  bounds.height,
+        minWidth  :  900,
+        minHeight :  550,
+        frame     :  false,
+        show      :  false
+    };
+
+    // Create the browser window
+    mainWindow = new BrowserWindow(mainWindowOption);
+
+    // ... and load our html page
+    mainWindow.loadURL('file://' + __dirname + '/src/app.html#/library');
+
+    mainWindow.on('closed', function() {
+        // Dereference the window object
+        mainWindow = null;
+    });
+
+    // IPC events
+    ipcMain.on('tracksListContextMenu', (event, items, playlists) => {
+
+        let playlistTemplate;
+
+        if(playlists === undefined) {
+            playlistTemplate = [
+                {
+                    label: 'Create new playlist...',
+                    click: function() {
+                        event.sender.send('tracksListContextMenuReply', 'createPlaylist')
+                    }
+                },
+                {
+                    type: 'separator'
+                },
+                {
+                    label: 'No playlist',
+                    enabled: false
+                }
+            ]
+        } else {
+            playlistTemplate = [
+                {
+                    label: 'Create new playlist...',
+                    click: function() {
+                        event.sender.send('tracksListContextMenuReply', 'createPlaylist')
+                    }
+                },
+                {
+                    type: 'separator'
+                },
+                {
+                    label: 'List playlists here',
+                }
+            ]
+        }
 
-process.env.NODE_ENV = 'production'; // Drastically increase performances
-
-const path     = require('path');
-const teeny    = require('teeny-conf');
-const electron = require('electron');
-
-const app              = electron.app;              // Module to control application life.
-const ipcMain          = electron.ipcMain;          // Communication with the renderer process
-const powerSaveBlocker = electron.powerSaveBlocker; // Sleep mode management
-const nativeImage      = electron.nativeImage;
-const Menu             = electron.Menu;             // Chromium menu API
-const BrowserWindow    = electron.BrowserWindow;    // Module to create native browser window.
-
-
-let instance = {}; // use to keep some variables in mind
-
-
-
-// Keep a global reference of the window object, if you don't, the window will
-// be closed automatically when the javascript object is GCed.
-let mainWindow = null;
-
-// Quit when all windows are closed
-app.on('window-all-closed', function() {
-    if (process.platform != 'darwin')
-        app.quit();
-});
-
-// This method will be called when Electron has done everything
-// initialization and ready for creating browser windows.
-app.on('ready', function() {
-
-    let screen = electron.screen; // Module to get screen size
-    let pathUserData = app.getPath('userData');
-
-    // Config related stuff
-    let workArea = screen.getPrimaryDisplay().workArea;
-
-    let defaultConfig = {
-        theme: 'light',
-        audioVolume: 1,
-        audioPlaybackRate: 1,
-        musicFolders: [],
-        sleepBlocker: false,
-        devMode: false,
-        bounds: {
-            width: 1000,
-            height: 600,
-            x: parseInt(workArea.width / 2),
-            y: parseInt(workArea.height / 2)
-        }
-    }
-
-    let conf = new teeny(path.join(pathUserData, 'config.json'));
-    conf.loadOrCreateSync(defaultConfig);
-
-    // Check if config update
-    let configChanged = false;
-
-    for(let key in defaultConfig) {
-        if(conf.get(key) === undefined) {
-            conf.set(key, defaultConfig[key]);
-            configChanged = true;
-        }
-    }
-
-    // save config if changed
-    if(configChanged) conf.saveSync();
-
-    let bounds       = conf.get('bounds');
-    let sleepBlocker = conf.get('sleepBlocker');
-
-    // Sleep Blocker
-    if(sleepBlocker) {
-        instance.sleepBlockerID = powerSaveBlocker.start('prevent-app-suspension');
-    }
-
-    let museeksIcon = nativeImage.createFromPath(path.join(__dirname, 'src', 'images', 'logos', 'museeks.png'));
-
-    // Browser Window options
-    let mainWindowOption = {
-        title     : 'Museeks',
-        icon      :  museeksIcon,
-        x         :  bounds.x,
-        y         :  bounds.y,
-        width     :  bounds.width,
-        height    :  bounds.height,
-        minWidth  :  900,
-        minHeight :  550,
-        frame     :  false,
-        show      :  false
-    };
-
-    // Create the browser window
-    mainWindow = new BrowserWindow(mainWindowOption);
-
-    // ... and load our html page
-    mainWindow.loadURL('file://' + __dirname + '/src/app.html#/library');
-
-    mainWindow.on('closed', function() {
-        // Dereference the window object
-        mainWindow = null;
-    });
-
-    // IPC events
-<<<<<<< HEAD
-    ipcMain.on('tracksListContextMenu', (event, items, playlists) => {
-
-        var playlistTemplate;
-
-        if(playlists === undefined) {
-            playlistTemplate = [
-                {
-                    label: 'Create new playlist...',
-                    click: function() {
-                        event.sender.send('tracksListContextMenuReply', 'createPlaylist')
-                    }
-                },
-                {
-                    type: 'separator'
-                },
-                {
-                    label: 'No playlist',
-                    enabled: false
-                }
-            ]
-        } else {
-            playlistTemplate = [
-                {
-                    label: 'Create new playlist...',
-                    click: function() {
-                        event.sender.send('tracksListContextMenuReply', 'createPlaylist')
-                    }
-                },
-                {
-                    type: 'separator'
-                },
-                {
-                    label: 'List playlists here',
-                }
-            ]
-        }
-=======
-    ipcMain.on('tracksListContextMenu', (event, items) => {
->>>>>>> c78d3de5
-
-        let template = [
-            {
-                label: items > 1 ? items + ' tracks selected' : items + ' track selected',
-                enabled: false
-            },
-            {
-                type: 'separator'
-            },
-            {
-<<<<<<< HEAD
+        let template = [
+            {
+                label: items > 1 ? items + ' tracks selected' : items + ' track selected',
+                enabled: false
+            },
+            {
+                type: 'separator'
+            },
+            {
                 label: 'Add to queue',
-                click:  function() {
-=======
-                label : 'Add to queue',
-                click :  function() {
->>>>>>> c78d3de5
+                click: function() {
                     event.sender.send('tracksListContextMenuReply', 'addToQueue');
-                }
-            },
-            {
-<<<<<<< HEAD
+                }
+            },
+            {
                 label: 'Play next',
-                click:  function() {
-=======
-                label : 'Play next',
-                click :  function() {
->>>>>>> c78d3de5
+                click:  function() {
                     event.sender.send('tracksListContextMenuReply', 'playNext');
-                }
-            },
-            {
-                type: 'separator'
-            },
-            {
-                label: 'Add to playlist',
-                submenu: playlistTemplate
-            }
-        ];
-
-        let context = Menu.buildFromTemplate(template);
-
-        context.popup(mainWindow); // Let it appear
-    });
-
-
-    ipcMain.on('toggleSleepBlocker', (event, toggle, mode) => {
-
-        if(toggle) {
-            instance.sleepBlockerID = powerSaveBlocker.start(mode);
-        } else {
-            powerSaveBlocker.stop(instance.sleepBlockerID);
-            delete(instance.sleepBlockerID);
-        }
-    });
-
-
-    ipcMain.on('appReady', (event, toggle, mode) => {
-        mainWindow.show();
-    });
-});
+                }
+            },
+            {
+                type: 'separator'
+            },
+            {
+                label: 'Add to playlist',
+                submenu: playlistTemplate
+            }
+        ];
+
+        let context = Menu.buildFromTemplate(template);
+
+        context.popup(mainWindow); // Let it appear
+    });
+
+
+    ipcMain.on('toggleSleepBlocker', (event, toggle, mode) => {
+
+        if(toggle) {
+            instance.sleepBlockerID = powerSaveBlocker.start(mode);
+        } else {
+            powerSaveBlocker.stop(instance.sleepBlockerID);
+            delete(instance.sleepBlockerID);
+        }
+    });
+
+
+    ipcMain.on('appReady', (event, toggle, mode) => {
+        mainWindow.show();
+    });
+});