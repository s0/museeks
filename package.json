--- conflicted
+++ resolved
@@ -74,13 +74,8 @@
     "@types/redux-logger": "3.0.7",
     "@types/semver": "5.5.0",
     "clean-terminal-webpack-plugin": "2.0.1",
-<<<<<<< HEAD
-    "css-loader": "2.1.0",
-    "electron": "4.0.7",
-=======
     "css-loader": "2.1.1",
     "electron": "4.0.8",
->>>>>>> 441c7457
     "electron-builder": "20.38.5",
     "electron-rebuild": "1.8.4",
     "file-loader": "3.0.1",
