--- conflicted
+++ resolved
@@ -1,824 +1,832 @@
-'use strict';
-
-
-
-/*
-|--------------------------------------------------------------------------
-| Some Variables
-|--------------------------------------------------------------------------
-*/
-
-// nothing here anymore for the moment
-
-
-
-/*
-|--------------------------------------------------------------------------
-| The App
-|--------------------------------------------------------------------------
-*/
-
-var Museeks = React.createClass({
-
-    getInitialState: function () {
-
-        var defaultView = views.libraryList;
-
-        return {
-            library           :  null, // All tracks
-            tracks            :  null, // All tracks shown on the view
-            playlist          :  [],   // Tracks to be played
-            playlistCursor    :  null, // The cursor of the playlist
-            view              :  defaultView, // The actual view
-            playerStatus      : 'stop', // Player status
-<<<<<<< HEAD
-            notifications     :  {},     // The array of notifications
-            refreshingLibrary :  false,   // If the app is currently refreshing the app
-            repeat            :  false    // the current repeat state (one, all, false) 
-=======
-            notifications     :  {},    // The array of notifications
-            refreshingLibrary :  false, // If the app is currently refreshing the app
-            shuffle           :  false  // If shuffle mode is enabled
->>>>>>> f42d9fcf
-        };
-    },
-
-    componentWillMount: function () {
-
-        // Register global shorcuts
-        var shortcuts = {};
-
-        shortcuts.play = globalShortcut.register('MediaPlayPause', function () {
-            Instance.player.playToggle();
-        });
-
-        shortcuts.previous = globalShortcut.register('MediaPreviousTrack', function () {
-            Instance.player.previous();
-        });
-
-        shortcuts.previous = globalShortcut.register('MediaNextTrack', function () {
-            Instance.player.next();
-        });
-
-        // Refresh the library
-        this.refreshLibrary();
-    },
-
-    mixins: [ReactKeybinding],
-
-    keybindingsPlatformAgnostic: true,
-
-    keybindings: {
-        'space' : 'space'
-    },
-
-    keybinding: function(e, action) {
-
-        e.preventDefault();
-
-        switch(action) {
-            case 'space':
-                Instance.player.playToggle();
-                break;
-        }
-    },
-
-    render: function () {
-
-        var status        = this.getStatus();
-        var notifications = this.state.notifications;
-
-        var notificationsBlock = Object.keys(notifications).reverse().map(function(id, i) {
-            return (
-                <Alert key={ id } bsStyle={ notifications[id].type } className={ 'notification' }>
-                    { notifications[id].content }
-                </Alert>
-            );
-        });
-
-        var trackPlayingID = (this.state.playlist.length > 0 && this.state.playlistCursor !== null) ? this.state.playlist[this.state.playlistCursor]._id : null;
-
-        return (
-            <div className={'main'}>
-<<<<<<< HEAD
-                <Header 
-                    playerStatus={ this.state.playerStatus } 
-                    repeat={ this.state.repeat } 
-                    playlist={ this.state.playlist } 
-                    playlistCursor={ this.state.playlistCursor } 
-=======
-                <Header
-                    playerStatus={ this.state.playerStatus }
-                    playlist={ this.state.playlist }
-                    playlistCursor={ this.state.playlistCursor }
-                    shuffle={ this.state.shuffle }
->>>>>>> f42d9fcf
-                />
-                <div className={'main-content'}>
-                    <div className={'alerts-container'}>
-                        <div>
-                            { notificationsBlock }
-                        </div>
-                    </div>
-                    <Row className={'content'}>
-                        <this.state.view
-                            tracks={ this.state.tracks }
-                            library={ this.state.library }
-                            trackPlayingID={ trackPlayingID }
-                            refreshingLibrary={ this.state.refreshingLibrary }
-                        />
-                    </Row>
-                </div>
-                <Footer status={ status } refreshingLibrary={ this.state.refreshingLibrary } />
-            </div>
-        );
-    },
-
-    getStatus: function (status) {
-
-        return 'an Apple a day, keeps Dr Dre away';
-    },
-
-    refreshLibrary: function() {
-
-        var self = this;
-
-        // Sort tracks by Artist -> year -> album -> disk -> track
-        db.find({}).sort({ lArtist: 1, year: 1, album: 1, disk: 1, track: 1 }).exec(function (err, tracks) {
-            if (err) throw err;
-            else {
-                self.setState({
-                    library :  tracks,
-                    tracks  :  tracks
-                });
-            }
-        });
-    },
-
-    filterSearch: function (search) {
-
-        var library = this.state.library;
-        var tracks  = [];
-
-        for(var i = 0; i < library.length; i++) {
-
-            var track = library[i];
-
-            if(search != '' && search != undefined) {
-
-                if(track.lArtist.indexOf(search) === -1
-                    && track.album.toLowerCase().indexOf(search) === -1
-                    && track.genre.join(', ').toLowerCase().indexOf(search) === -1
-                    && track.title.toLowerCase().indexOf(search) === -1) {
-
-                    continue;
-
-                } else {
-                    tracks.push(track);
-                }
-
-            } else {
-                tracks.push(track);
-            }
-        }
-
-        this.setState({ tracks : tracks });
-    },
-
-    selectAndPlay: function(id) {
-
-        var playlist = this.state.tracks;
-        var playlistCursor = id;
-
-        audio.src = 'file://' + playlist[id].path;
-        audio.play();
-
-        audio.addEventListener('ended', Instance.player.next);
-
-        this.setState({
-            playerStatus   : 'play',
-            playlist       :  playlist,
-            playlistCursor :  id
-        });
-    },
-
-    player: {
-
-        playToggle: function () {
-            if(audio.paused && Instance.state.playlist !== null) {
-                Instance.player.play();
-            } else {
-                Instance.player.pause();
-            }
-        },
-
-        play: function () {
-
-            if(Instance.state.playlist !== null) {
-                Instance.setState({ playerStatus: 'play' });
-                audio.play();
-            }
-        },
-
-        pause: function () {
-
-            Instance.setState({ playerStatus: 'pause' });
-            audio.pause();
-        },
-
-        next: function (e) {
-
-            if(e !== undefined) e.target.removeEventListener(e.type);
-
-            var playlist = Instance.state.playlist;
-
-            if(Instance.state.repeat === 'one') {
-                newPlaylistCursor = Instance.state.playlistCursor;
-            } else if (
-                Instance.state.repeat === 'all' && 
-                Instance.state.playlistCursor === playlist.length - 1 // is last track
-            ) {
-                newPlaylistCursor = 0; // start with new track
-            } else {
-                var newPlaylistCursor  = Instance.state.playlistCursor + 1;
-            }
-
-
-            if (playlist[newPlaylistCursor] !== undefined) {
-
-                audio.src = playlist[newPlaylistCursor].path;
-                audio.play();
-
-                Instance.setState({
-                    playlistCursor : newPlaylistCursor
-                });
-
-            } else {
-
-                audio.pause();
-                audio.src = '';
-                Instance.setState({
-                    playlist       : [],
-                    playlistCursor : null});
-            }
-        },
-
-        previous: function () { // TOFIX
-
-            if (audio.currentTime < 5) {
-
-                var newPlaylistCursor = Instance.state.playlistCursor - 1;
-
-            } else {
-
-                var newPlaylistCursor = Instance.state.playlistCursor
-            }
-
-            var newTrack = Instance.state.playlist[newPlaylistCursor];
-
-            if (newTrack !== undefined) {
-
-                audio.src = newTrack.path;
-                audio.play();
-
-                Instance.setState({ playlistCursor : newPlaylistCursor });
-
-            } else {
-
-                Instance.setState({ playlist : null });
-            }
-        },
-
-        stop: function () {
-
-            audio.pause();
-
-            Instance.setState({
-                library       :  null,
-                tracks        :  null,
-                trackPlaying  :  null,
-            });
-        },
-
-        toggleRepeat: function () {
-
-            var repeatState = Instance.state.repeat;
-            var newRepeatState;
-
-            if(repeatState === 'all') {
-                newRepeatState = 'one';
-            } else if (repeatState === 'one') {
-                newRepeatState = false;
-            } else if (repeatState === false) {
-                newRepeatState = 'all';
-            }
-
-            Instance.setState({
-                repeat: newRepeatState
-            });
-        }
-    }
-});
-
-
-
-/*
-|--------------------------------------------------------------------------
-| Header
-|--------------------------------------------------------------------------
-*/
-
-var Header = React.createClass({
-
-    getInitialState: function () {
-        return {
-            showVolume   : false,
-            showPlaylist : false
-        }
-    },
-
-    render: function () {
-
-        if (this.props.playerStatus == 'play') {
-            var playButton = (
-                <button className={'player-controls__button player-controls__button--play'} onClick={ this.pause }>
-                    <i className={'pf pf-pause'}></i>
-                </button>
-            );
-        } else if (this.props.playerStatus == 'pause') {
-            var playButton = (
-                <button className={'player-controls__button player-controls__button--play'} onClick={ this.play }>
-                    <i className={'pf pf-play'}></i>
-                </button>
-            );
-        } else {
-            var playButton = (
-                <button className={'player-controls__button player-controls__button--play'}>
-                    <i className={'pf pf-play'}></i>
-                </button>
-            );
-        }
-
-        if (this.props.repeat == 'one') {
-            var repeatButton = (
-                <button className={'player-controls__button player-controls__button--highlight'} onClick={ this.toggleRepeat }>
-                    <i className={'pf pf-repeat-one'}></i>
-                </button>
-            );
-        } else if (this.props.repeat === 'all') {
-            var repeatButton = (
-                <button className={'player-controls__button player-controls__button--highlight'} onClick={ this.toggleRepeat }>
-                    <i className={'pf pf-repeat'}></i>
-                </button>
-            );
-        } else {
-            var repeatButton = (
-                <button className={'player-controls__button'} onClick={ this.toggleRepeat }>
-                    <i className={'pf pf-repeat'}></i>
-                </button>
-            );
-        }
-
-        return (
-            <header className={'row'}>
-                <Col sm={3}>
-                    <div className={'window-controls'}>
-                        <button className={'window-controls__button'} onClick={ this.win.close }>&times;</button>
-                    </div>
-
-                    <div className={'player-controls text-center'}>
-                        { repeatButton }
-                        <button type="button" className={'player-controls__button player-controls__button--rewind'} onClick={ this.previous }>
-                            <i className={'pf pf-rewind'}></i>
-                        </button>
-                        { playButton }
-                        <button type="button" className={'player-controls__button player-controls__button--fast-forward'} onClick={ this.next }>
-                            <i className={'pf pf-fast-forward'}></i>
-                        </button>
-                        <button type="button" className={'player-controls__button player-controls__button--volume-control'} onMouseEnter={ this.showVolume } onMouseLeave={ this.hideVolume }>
-                            <i className={'pf pf-volume'}></i>
-                            <div className={ this.state.showVolume ? 'volume-control volume-control--visible' : 'volume-control' }>
-                                <input type={'range'} min={'0'} max={'100'} onChange={ this.setVolume } />
-                            </div>
-                        </button>
-                    </div>
-                </Col>
-                <Col sm={6} className={'text-center'}>
-                    <PlayingBar
-                        playlist={ this.props.playlist }
-                        playlistCursor={ this.props.playlistCursor }
-                        shuffle={ this.props.shuffle }
-                    />
-                </Col>
-                <Col sm={1} className={'playlist-controls'}>
-<<<<<<< HEAD
-                    <button type="button" className={'playlist-controls__button'} onClick={ this.togglePlaylist }>
-                        <i className={'fa fa-fw fa-list'}></i>
-                    </button>
-=======
-                    <ButtonGroup>
-                        <Button bsSize='small' bsStyle='link' className={'show-playlist'} onClick={ this.togglePlaylist }>
-                            <i className={'fa fa-fw fa-list'}></i>
-                        </Button>
-                    </ButtonGroup>
->>>>>>> f42d9fcf
-                    <PlayList
-                        showPlaylist={ this.state.showPlaylist }
-                        playlist={ this.props.playlist }
-                        playlistCursor={ this.props.playlistCursor }
-                    />
-                </Col>
-                <Col sm={2} className={'search'}>
-                    <input type={'text'} className={'form-control input-sm'} placeholder={'search'} onClick={ this.searchSelect } onChange={ this.search } />
-                </Col>
-            </header>
-        );
-    },
-
-    win: {
-
-       close: function () {
-           Window.close()
-       },
-
-       minimize: function () {
-           Window.minimize()
-       },
-
-       maximize: function () {
-           if (!Window.maximized) {
-               Window.maximize();
-               Window.maximized = true;
-           } else {
-               Window.unmaximize();
-               Window.maximized = false;
-           }
-       }
-   },
-
-    search: function (e) {
-        Instance.filterSearch(e.currentTarget.value);
-    },
-
-    searchSelect: function (e) {
-        e.currentTarget.select();
-    },
-
-    play: function () {
-        Instance.player.play();
-    },
-
-    pause: function () {
-        Instance.player.pause();
-    },
-
-    toggleRepeat: function () {
-        Instance.player.toggleRepeat();
-    },
-
-    next: function () {
-        Instance.player.next();
-    },
-
-    previous: function () {
-        Instance.player.previous();
-    },
-
-    setVolume: function (e) {
-        audio.volume = e.currentTarget.value / 100;
-    },
-
-    showVolume: function () {
-        this.setState({ showVolume: true });
-    },
-
-    hideVolume: function () {
-        this.setState({ showVolume: false });
-    },
-
-    togglePlaylist: function () {
-        if (this.state.showPlaylist)
-            this.setState({ showPlaylist: false });
-        else
-            this.setState({ showPlaylist: true });
-    }
-});
-
-
-
-/*
-|--------------------------------------------------------------------------
-| Header - PlayList
-|--------------------------------------------------------------------------
-*/
-
-var PlayList = React.createClass({
-
-    getInitialState: function () {
-
-        return {
-            dragOverY : null
-        };
-    },
-
-    render: function () {
-
-        var self           = this;
-        var playlist       = this.props.playlist;
-        var playlistCursor = this.props.playlistCursor;
-
-        var queue = playlist.slice(playlistCursor + 1, playlistCursor + 21); // Get the 20 next tracks displayed
-
-        var wholeQueue = playlist.slice(playlistCursor + 1);
-        var wholeQueueDuration = 0;
-
-        for(var i = 0; i < wholeQueue.length; i++) {
-            wholeQueueDuration += wholeQueue[i].duration;
-        }
-
-        if(queue.length == 0) {
-            return playlistContent = (
-                <div className={ this.props.showPlaylist ? 'playlist visible text-left' : 'playlist text-left' }>
-                    <div className={'empty-playlist text-center'}>
-                        queue is empty
-                    </div>
-                </div>
-            );
-        } else {
-
-            var playlistContent = queue.map(function (track, index) {
-
-                return (
-                    <div key={index} className={'track'} onDoubleClick={ Instance.selectAndPlay.bind(null, self.props.playlistCursor + index + 1) }>
-                        <Button bsSize={'xsmall'} bsStyle={'link'} className={'remove'} onClick={ self.removeFromPlaylist.bind(null, index) }>
-                            &times;
-                        </Button>
-                        <div className={'title'}>
-                            { track.title }
-                        </div>
-                        <div className={'other-infos'}>
-                            <span className={'artist'}>{ track.artist }</span> - <span className={'album'}>{ track.album }</span>
-                        </div>
-                    </div>
-                );
-            });
-        }
-
-        return (
-            <div className={ this.props.showPlaylist ? 'playlist visible text-left' : 'playlist text-left' }>
-                <div className={'playlist-header'}>
-                    <div className={'playlist-infos'}>
-                        { wholeQueue.length } tracks, { parseDuration(wholeQueueDuration) }
-                    </div>
-                    <ButtonGroup>
-                        <Button bsSize={'xsmall'} bsStyle={'default'} className={'empty-button'} onClick={ this.clearPlaylist }>
-                            clear queue
-                        </Button>
-                    </ButtonGroup>
-                </div>
-                <div className={'playlist-body'}>
-                    { playlistContent }
-                </div>
-            </div>
-        );
-    },
-
-    clearPlaylist: function () {
-
-        Instance.setState({
-            playlist : React.addons.update(
-                this.props.playlist,
-                {$splice: [
-                    [this.props.playlistCursor + 1, this.props.playlist.length - this.props.playlistCursor]]
-                }
-            )
-        });
-    },
-
-    removeFromPlaylist: function (index) {
-
-        Instance.setState({
-            playlist : React.addons.update(
-                this.props.playlist,
-                {$splice: [
-                    [this.props.playlistCursor + index + 1, 1]]
-                }
-            )
-        });
-    }
-});
-
-
-
-/*
-|--------------------------------------------------------------------------
-| Header - PlayingBar
-|--------------------------------------------------------------------------
-*/
-
-
-var PlayingBar = React.createClass({
-
-    getInitialState: function () {
-
-        return {
-            elapsed: 0
-        };
-    },
-
-    render: function () {
-
-        var playlist       = this.props.playlist;
-        var playlistCursor = this.props.playlistCursor;
-        var trackPlaying   = playlist[playlistCursor];
-        var playingBar;
-
-        if(playlistCursor === null) {
-
-            playingBar = <div></div>;
-
-        } else {
-
-            if(this.state.elapsed < trackPlaying.duration && audio.paused === false) var elapsedPercent = this.state.elapsed * 100 / trackPlaying.duration;
-
-            playingBar = (
-                <div className={'now-playing'}>
-<<<<<<< HEAD
-                    <div className={'now-playing__info'}>
-                        <div className={'now-playing__info-meta'}>
-                            <strong className={'now-playing__info-meta-title'}>
-=======
-                    <Row className={'track-info'}>
-                        <Col sm={'2'} className={'text-left'}>
-                            <ButtonGroup className={'player-options'}>
-                                <Button bsSize={'xsmall'} bsStyle={'link'} className={ this.props.shuffle ? 'shuffle enabled' : 'shuffle' } onClick={ this.shuffle }>
-                                    <i className={'fa fa-fw fa-random'}></i>
-                                </Button>
-                            </ButtonGroup>
-                        </Col>
-                        <Col sm={'8'} className={'track-info-metas'}>
-                            <span className={'title'}>
->>>>>>> f42d9fcf
-                                { trackPlaying.title }
-                            </strong>
-                            &nbsp;by&nbsp;
-                            <strong className={'now-playing__info-meta-artist'}>
-                                { trackPlaying.artist.join(', ') }
-                            </strong>
-                            &nbsp;on&nbsp;
-                            <strong className={'now-playing__info-meta-album'}>
-                                { trackPlaying.album }
-<<<<<<< HEAD
-                            </strong>
-                        </div>
-
-                        <span className={'now-playing__info-duration'}>
-                            { parseDuration(parseInt(this.state.elapsed)) } / { parseDuration(parseInt(trackPlaying.duration)) }
-                        </span>
-                    </div>
-                    <div className={'now-playing__bar'}>
-=======
-                            </span>
-                        </Col>
-                        <Col sm={'2'}>
-                            <span className={'duration'}>
-                                { parseDuration(parseInt(this.state.elapsed)) } / { parseDuration(parseInt(trackPlaying.duration)) }
-                            </span>
-                        </Col>
-                    </Row>
-                    <div className={'now-playing-bar'}>
->>>>>>> f42d9fcf
-                        <ProgressBar now={ elapsedPercent } onMouseDown={ this.jumpAudioTo } />
-                    </div>
-                </div>
-            );
-        }
-
-        return playingBar;
-    },
-
-    componentDidMount: function() {
-
-        this.timer = setInterval(this.tick, 350);
-    },
-
-    componentWillUnmount: function() {
-
-        clearInterval(this.timer);
-    },
-
-    tick: function () {
-
-        this.setState({ elapsed: audio.currentTime });
-    },
-
-    jumpAudioTo: function(e) {
-
-        var playlist       = this.props.playlist;
-        var playlistCursor = this.props.playlistCursor;
-        var trackPlaying   = playlist[playlistCursor];
-
-        var bar = document.querySelector('.now-playing__bar');
-        var percent = ((e.pageX - (bar.offsetLeft + bar.offsetParent.offsetLeft)) / bar.offsetWidth) * 100;
-
-        var jumpTo = (percent * trackPlaying.duration) / 100;
-
-        audio.currentTime = jumpTo;
-    },
-
-    shuffle: function () {
-
-        if(!this.props.shuffle) {
-
-            // Let's shuffle that
-            var playlist       = this.props.playlist.slice();
-            var playlistCursor = this.props.playlistCursor;
-
-            var firstTrack = playlist[playlistCursor];
-
-            var m = playlist.length, t, i;
-            while (m) {
-
-                // Pick a remaining element…
-                i = Math.floor(Math.random() * m--);
-
-                // And swap it with the current element.
-                t = playlist[m];
-                playlist[m] = playlist[i];
-                playlist[i] = t;
-            }
-
-            playlist.unshift(firstTrack);
-
-            Instance.setState({
-                playlist : playlist,
-                shuffle  : true,
-                playlistCursor : 0
-            });
-
-        } else {
-
-            // Let's put it back
-            Instance.selectAndPlay(this.props.playlistCursor);
-
-            Instance.setState({
-                shuffle  : false
-            });
-        }
-    }
-});
-
-
-
-/*
-|--------------------------------------------------------------------------
-| Footer
-|--------------------------------------------------------------------------
-*/
-
-var Footer = React.createClass({
-
-    render: function () {
-
-        if (this.props.playerStatus == 'play') {
-            var playButton = (
-                <Button bsStyle='default' onClick={ this.pause }>
-                    <i className={'fa fa-fw fa-pause'}></i>
-                </Button>
-            );
-        } else if (this.props.playerStatus == 'pause') {
-            var playButton = (
-                <Button bsStyle='default' onClick={ this.play }>
-                    <i className={'fa fa-fw fa-play'}></i>
-                </Button>
-            );
-        }
-
-        if (!this.props.refreshingLibrary) {
-            var navButtons = (
-                <ButtonGroup>
-                    <a href={'#/settings'} className={'btn btn-default'}><i className={'fa fa-gear'}></i></a>
-                    <a href={'#/'} className={'btn btn-default'}><i className={'fa fa-align-justify'}></i></a>
-                </ButtonGroup>
-            );
-        } else {
-            var navButtons = (
-                <ButtonGroup>
-                    <a href={'#/settings'} disabled className={'btn btn-default'}><i className={'fa fa-gear'}></i></a>
-                    <a href={'#/'} disabled className={'btn btn-default'}><i className={'fa fa-align-justify'}></i></a>
-                </ButtonGroup>
-            );
-        }
-
-        return (
-            <footer className={'row'}>
-                <Col sm={3}>
-                    { navButtons }
-                </Col>
-                <Col sm={5} className={'status text-center'}>
-                    { this.props.status }
-                </Col>
-            </footer>
-        );
-    }
-});
+'use strict';
+
+
+
+/*
+|--------------------------------------------------------------------------
+| Some Variables
+|--------------------------------------------------------------------------
+*/
+
+// nothing here anymore for the moment
+
+
+
+/*
+|--------------------------------------------------------------------------
+| The App
+|--------------------------------------------------------------------------
+*/
+
+var Museeks = React.createClass({
+
+    getInitialState: function () {
+
+        var defaultView = views.libraryList;
+
+        return {
+            library           :  null, // All tracks
+            tracks            :  null, // All tracks shown on the view
+            playlist          :  [],   // Tracks to be played
+            playlistCursor    :  null, // The cursor of the playlist
+            view              :  defaultView, // The actual view
+            playerStatus      : 'stop', // Player status
+            notifications     :  {},     // The array of notifications
+            refreshingLibrary :  false,   // If the app is currently refreshing the app
+            repeat            :  false,    // the current repeat state (one, all, false) 
+            shuffle           :  false  // If shuffle mode is enabled
+        };
+    },
+
+    componentWillMount: function () {
+
+        // Register global shorcuts
+        var shortcuts = {};
+
+        shortcuts.play = globalShortcut.register('MediaPlayPause', function () {
+            Instance.player.playToggle();
+        });
+
+        shortcuts.previous = globalShortcut.register('MediaPreviousTrack', function () {
+            Instance.player.previous();
+        });
+
+        shortcuts.previous = globalShortcut.register('MediaNextTrack', function () {
+            Instance.player.next();
+        });
+
+        // Refresh the library
+        this.refreshLibrary();
+    },
+
+    mixins: [ReactKeybinding],
+
+    keybindingsPlatformAgnostic: true,
+
+    keybindings: {
+        'space' : 'space'
+    },
+
+    keybinding: function(e, action) {
+
+        e.preventDefault();
+
+        switch(action) {
+            case 'space':
+                Instance.player.playToggle();
+                break;
+        }
+    },
+
+    render: function () {
+
+        var status        = this.getStatus();
+        var notifications = this.state.notifications;
+
+        var notificationsBlock = Object.keys(notifications).reverse().map(function(id, i) {
+            return (
+                <Alert key={ id } bsStyle={ notifications[id].type } className={ 'notification' }>
+                    { notifications[id].content }
+                </Alert>
+            );
+        });
+
+        var trackPlayingID = (this.state.playlist.length > 0 && this.state.playlistCursor !== null) ? this.state.playlist[this.state.playlistCursor]._id : null;
+
+        return (
+            <div className={'main'}>
+                <Header 
+                    playerStatus={ this.state.playerStatus } 
+                    repeat={ this.state.repeat } 
+                    shuffle={ this.state.shuffle }
+                    playlist={ this.state.playlist } 
+                    playlistCursor={ this.state.playlistCursor } 
+                />
+                <div className={'main-content'}>
+                    <div className={'alerts-container'}>
+                        <div>
+                            { notificationsBlock }
+                        </div>
+                    </div>
+                    <Row className={'content'}>
+                        <this.state.view
+                            tracks={ this.state.tracks }
+                            library={ this.state.library }
+                            trackPlayingID={ trackPlayingID }
+                            refreshingLibrary={ this.state.refreshingLibrary }
+                        />
+                    </Row>
+                </div>
+                <Footer status={ status } refreshingLibrary={ this.state.refreshingLibrary } />
+            </div>
+        );
+    },
+
+    getStatus: function (status) {
+
+        return 'an Apple a day, keeps Dr Dre away';
+    },
+
+    refreshLibrary: function() {
+
+        var self = this;
+
+        // Sort tracks by Artist -> year -> album -> disk -> track
+        db.find({}).sort({ lArtist: 1, year: 1, album: 1, disk: 1, track: 1 }).exec(function (err, tracks) {
+            if (err) throw err;
+            else {
+                self.setState({
+                    library :  tracks,
+                    tracks  :  tracks
+                });
+            }
+        });
+    },
+
+    filterSearch: function (search) {
+
+        var library = this.state.library;
+        var tracks  = [];
+
+        for(var i = 0; i < library.length; i++) {
+
+            var track = library[i];
+
+            if(search != '' && search != undefined) {
+
+                if(track.lArtist.indexOf(search) === -1
+                    && track.album.toLowerCase().indexOf(search) === -1
+                    && track.genre.join(', ').toLowerCase().indexOf(search) === -1
+                    && track.title.toLowerCase().indexOf(search) === -1) {
+
+                    continue;
+
+                } else {
+                    tracks.push(track);
+                }
+
+            } else {
+                tracks.push(track);
+            }
+        }
+
+        this.setState({ tracks : tracks });
+    },
+
+    selectAndPlay: function(id) {
+
+        var playlist = this.state.tracks;
+        var playlistCursor = id;
+
+        audio.src = 'file://' + playlist[id].path;
+        audio.play();
+
+        audio.addEventListener('ended', Instance.player.next);
+
+        this.setState({
+            playerStatus   : 'play',
+            playlist       :  playlist,
+            playlistCursor :  id
+        });
+    },
+
+    player: {
+
+        playToggle: function () {
+            if(audio.paused && Instance.state.playlist !== null) {
+                Instance.player.play();
+            } else {
+                Instance.player.pause();
+            }
+        },
+
+        play: function () {
+
+            if(Instance.state.playlist !== null) {
+                Instance.setState({ playerStatus: 'play' });
+                audio.play();
+            }
+        },
+
+        pause: function () {
+
+            Instance.setState({ playerStatus: 'pause' });
+            audio.pause();
+        },
+
+        next: function (e) {
+
+            if(e !== undefined) e.target.removeEventListener(e.type);
+
+            var playlist = Instance.state.playlist;
+
+            if(Instance.state.repeat === 'one') {
+                newPlaylistCursor = Instance.state.playlistCursor;
+            } else if (
+                Instance.state.repeat === 'all' && 
+                Instance.state.playlistCursor === playlist.length - 1 // is last track
+            ) {
+                newPlaylistCursor = 0; // start with new track
+            } else {
+                var newPlaylistCursor  = Instance.state.playlistCursor + 1;
+            }
+
+
+            if (playlist[newPlaylistCursor] !== undefined) {
+
+                audio.src = playlist[newPlaylistCursor].path;
+                audio.play();
+
+                Instance.setState({
+                    playlistCursor : newPlaylistCursor
+                });
+
+            } else {
+
+                audio.pause();
+                audio.src = '';
+                Instance.setState({
+                    playlist       : [],
+                    playlistCursor : null});
+            }
+        },
+
+        previous: function () { // TOFIX
+
+            if (audio.currentTime < 5) {
+
+                var newPlaylistCursor = Instance.state.playlistCursor - 1;
+
+            } else {
+
+                var newPlaylistCursor = Instance.state.playlistCursor
+            }
+
+            var newTrack = Instance.state.playlist[newPlaylistCursor];
+
+            if (newTrack !== undefined) {
+
+                audio.src = newTrack.path;
+                audio.play();
+
+                Instance.setState({ playlistCursor : newPlaylistCursor });
+
+            } else {
+
+                Instance.setState({ playlist : null });
+            }
+        },
+
+        stop: function () {
+
+            audio.pause();
+
+            Instance.setState({
+                library       :  null,
+                tracks        :  null,
+                trackPlaying  :  null,
+            });
+        }
+    }
+});
+
+
+
+/*
+|--------------------------------------------------------------------------
+| Header
+|--------------------------------------------------------------------------
+*/
+
+var Header = React.createClass({
+
+    getInitialState: function () {
+        return {
+            showVolume   : false,
+            showPlaylist : false
+        }
+    },
+
+    render: function () {
+
+        if (this.props.playerStatus == 'play') {
+            var playButton = (
+                <button className={'player-controls__button player-controls__button--play'} onClick={ this.pause }>
+                    <i className={'pf pf-pause'}></i>
+                </button>
+            );
+        } else if (this.props.playerStatus == 'pause') {
+            var playButton = (
+                <button className={'player-controls__button player-controls__button--play'} onClick={ this.play }>
+                    <i className={'pf pf-play'}></i>
+                </button>
+            );
+        } else {
+            var playButton = (
+                <button className={'player-controls__button player-controls__button--play'}>
+                    <i className={'pf pf-play'}></i>
+                </button>
+            );
+        }
+
+        return (
+            <header className={'row'}>
+                <Col sm={3}>
+                    <div className={'window-controls'}>
+                        <button className={'window-controls__button'} onClick={ this.win.close }>&times;</button>
+                    </div>
+
+                    <div className={'player-controls text-center'}>
+                        
+                        <button type="button" className={'player-controls__button player-controls__button--rewind'} onClick={ this.previous }>
+                            <i className={'pf pf-rewind'}></i>
+                        </button>
+                        { playButton }
+                        <button type="button" className={'player-controls__button player-controls__button--fast-forward'} onClick={ this.next }>
+                            <i className={'pf pf-fast-forward'}></i>
+                        </button>
+                        <button type="button" className={'player-controls__button player-controls__button--volume-control'} onMouseEnter={ this.showVolume } onMouseLeave={ this.hideVolume }>
+                            <i className={'pf pf-volume'}></i>
+                            <div className={ this.state.showVolume ? 'volume-control volume-control--visible' : 'volume-control' }>
+                                <input type={'range'} min={'0'} max={'100'} onChange={ this.setVolume } />
+                            </div>
+                        </button>
+                    </div>
+                </Col>
+                <Col sm={6} className={'text-center'}>
+                    <PlayingBar
+                        playlist={ this.props.playlist }
+                        playlistCursor={ this.props.playlistCursor }
+                        shuffle={ this.props.shuffle }
+                        repeat={ this.props.repeat }
+                    />
+                </Col>
+                <Col sm={1} className={'playlist-controls'}>
+                    <button type="button" className={'playlist-controls__button'} onClick={ this.togglePlaylist }>
+                        <i className={'fa fa-fw fa-list'}></i>
+                    </button>
+                    <PlayList
+                        showPlaylist={ this.state.showPlaylist }
+                        playlist={ this.props.playlist }
+                        playlistCursor={ this.props.playlistCursor }
+                    />
+                </Col>
+                <Col sm={2} className={'search'}>
+                    <input type={'text'} className={'form-control input-sm'} placeholder={'search'} onClick={ this.searchSelect } onChange={ this.search } />
+                </Col>
+            </header>
+        );
+    },
+
+    win: {
+
+       close: function () {
+           Window.close()
+       },
+
+       minimize: function () {
+           Window.minimize()
+       },
+
+       maximize: function () {
+           if (!Window.maximized) {
+               Window.maximize();
+               Window.maximized = true;
+           } else {
+               Window.unmaximize();
+               Window.maximized = false;
+           }
+       }
+   },
+
+    search: function (e) {
+        Instance.filterSearch(e.currentTarget.value);
+    },
+
+    searchSelect: function (e) {
+        e.currentTarget.select();
+    },
+
+    play: function () {
+        Instance.player.play();
+    },
+
+    pause: function () {
+        Instance.player.pause();
+    },
+
+    toggleRepeat: function () {
+        Instance.player.toggleRepeat();
+    },
+
+    next: function () {
+        Instance.player.next();
+    },
+
+    previous: function () {
+        Instance.player.previous();
+    },
+
+    setVolume: function (e) {
+        audio.volume = e.currentTarget.value / 100;
+    },
+
+    showVolume: function () {
+        this.setState({ showVolume: true });
+    },
+
+    hideVolume: function () {
+        this.setState({ showVolume: false });
+    },
+
+    togglePlaylist: function () {
+        if (this.state.showPlaylist)
+            this.setState({ showPlaylist: false });
+        else
+            this.setState({ showPlaylist: true });
+    }
+});
+
+
+
+/*
+|--------------------------------------------------------------------------
+| Header - PlayList
+|--------------------------------------------------------------------------
+*/
+
+var PlayList = React.createClass({
+
+    getInitialState: function () {
+
+        return {
+            dragOverY : null
+        };
+    },
+
+    render: function () {
+
+        var self           = this;
+        var playlist       = this.props.playlist;
+        var playlistCursor = this.props.playlistCursor;
+
+        var queue = playlist.slice(playlistCursor + 1, playlistCursor + 21); // Get the 20 next tracks displayed
+
+        var wholeQueue = playlist.slice(playlistCursor + 1);
+        var wholeQueueDuration = 0;
+
+        for(var i = 0; i < wholeQueue.length; i++) {
+            wholeQueueDuration += wholeQueue[i].duration;
+        }
+
+        if(queue.length == 0) {
+            return playlistContent = (
+                <div className={ this.props.showPlaylist ? 'playlist visible text-left' : 'playlist text-left' }>
+                    <div className={'empty-playlist text-center'}>
+                        queue is empty
+                    </div>
+                </div>
+            );
+        } else {
+
+            var playlistContent = queue.map(function (track, index) {
+
+                return (
+                    <div key={index} className={'track'} onDoubleClick={ Instance.selectAndPlay.bind(null, self.props.playlistCursor + index + 1) }>
+                        <Button bsSize={'xsmall'} bsStyle={'link'} className={'remove'} onClick={ self.removeFromPlaylist.bind(null, index) }>
+                            &times;
+                        </Button>
+                        <div className={'title'}>
+                            { track.title }
+                        </div>
+                        <div className={'other-infos'}>
+                            <span className={'artist'}>{ track.artist }</span> - <span className={'album'}>{ track.album }</span>
+                        </div>
+                    </div>
+                );
+            });
+        }
+
+        return (
+            <div className={ this.props.showPlaylist ? 'playlist visible text-left' : 'playlist text-left' }>
+                <div className={'playlist-header'}>
+                    <div className={'playlist-infos'}>
+                        { wholeQueue.length } tracks, { parseDuration(wholeQueueDuration) }
+                    </div>
+                    <ButtonGroup>
+                        <Button bsSize={'xsmall'} bsStyle={'default'} className={'empty-button'} onClick={ this.clearPlaylist }>
+                            clear queue
+                        </Button>
+                    </ButtonGroup>
+                </div>
+                <div className={'playlist-body'}>
+                    { playlistContent }
+                </div>
+            </div>
+        );
+    },
+
+    clearPlaylist: function () {
+
+        Instance.setState({
+            playlist : React.addons.update(
+                this.props.playlist,
+                {$splice: [
+                    [this.props.playlistCursor + 1, this.props.playlist.length - this.props.playlistCursor]]
+                }
+            )
+        });
+    },
+
+    removeFromPlaylist: function (index) {
+
+        Instance.setState({
+            playlist : React.addons.update(
+                this.props.playlist,
+                {$splice: [
+                    [this.props.playlistCursor + index + 1, 1]]
+                }
+            )
+        });
+    }
+});
+
+
+
+/*
+|--------------------------------------------------------------------------
+| Header - PlayingBar
+|--------------------------------------------------------------------------
+*/
+
+
+var PlayingBar = React.createClass({
+
+    getInitialState: function () {
+
+        return {
+            elapsed: 0
+        };
+    },
+
+    render: function () {
+
+        var playlist       = this.props.playlist;
+        var playlistCursor = this.props.playlistCursor;
+        var trackPlaying   = playlist[playlistCursor];
+        var playingBar;
+
+        if(playlistCursor === null) {
+            playingBar = <div></div>;
+        } else {
+
+            if(this.state.elapsed < trackPlaying.duration && audio.paused === false) {
+                var elapsedPercent = this.state.elapsed * 100 / trackPlaying.duration;
+            }
+
+            playingBar = (
+                <div className={'now-playing'}>
+                    <div className={'now-playing__info'}>
+                        <div className={'now-playing__info-buttons'}>
+                            <RepeatButton repeat={ this.props.repeat }></RepeatButton>
+                            <ShuffleButton shuffle={ this.props.shuffle }></ShuffleButton>
+                        </div>
+                        <div className={'now-playing__info-meta'}>
+                            <strong className={'now-playing__info-meta-title'}>
+                                { trackPlaying.title }
+                            </strong>
+                            &nbsp;by&nbsp;
+                            <strong className={'now-playing__info-meta-artist'}>
+                                { trackPlaying.artist.join(', ') }
+                            </strong>
+                            &nbsp;on&nbsp;
+                            <strong className={'now-playing__info-meta-album'}>
+                                { trackPlaying.album }
+                            </strong>
+                        </div>
+
+                        <span className={'now-playing__info-duration'}>
+                            { parseDuration(parseInt(this.state.elapsed)) } / { parseDuration(parseInt(trackPlaying.duration)) }
+                        </span>
+                    </div>
+                    <div className={'now-playing__bar'}>
+                        <ProgressBar now={ elapsedPercent } onMouseDown={ this.jumpAudioTo } />
+                    </div>
+                </div>
+            );
+        }
+
+        return playingBar;
+    },
+
+    componentDidMount: function() {
+
+        this.timer = setInterval(this.tick, 350);
+    },
+
+    componentWillUnmount: function() {
+
+        clearInterval(this.timer);
+    },
+
+    tick: function () {
+
+        this.setState({ elapsed: audio.currentTime });
+    },
+
+    jumpAudioTo: function(e) {
+
+        var playlist       = this.props.playlist;
+        var playlistCursor = this.props.playlistCursor;
+        var trackPlaying   = playlist[playlistCursor];
+
+        var bar = document.querySelector('.now-playing__bar');
+        var percent = ((e.pageX - (bar.offsetLeft + bar.offsetParent.offsetLeft)) / bar.offsetWidth) * 100;
+
+        var jumpTo = (percent * trackPlaying.duration) / 100;
+
+        audio.currentTime = jumpTo;
+    }
+});
+
+
+
+/*
+|--------------------------------------------------------------------------
+| ShuffleButton
+|--------------------------------------------------------------------------
+*/
+
+var ShuffleButton = React.createClass({
+
+    shuffle: function () {
+
+        if(!this.props.shuffle) {
+
+            // Let's shuffle that
+            var playlist       = this.props.playlist.slice();
+            var playlistCursor = this.props.playlistCursor;
+
+            var firstTrack = playlist[playlistCursor];
+
+            var m = playlist.length, t, i;
+            while (m) {
+
+                // Pick a remaining element…
+                i = Math.floor(Math.random() * m--);
+
+                // And swap it with the current element.
+                t = playlist[m];
+                playlist[m] = playlist[i];
+                playlist[i] = t;
+            }
+
+            playlist.unshift(firstTrack);
+
+            Instance.setState({
+                playlist : playlist,
+                shuffle  : true,
+                playlistCursor : 0
+            });
+
+        } else {
+
+            // Let's put it back
+            Instance.selectAndPlay(this.props.playlistCursor);
+
+            Instance.setState({
+                shuffle  : false
+            });
+        }
+    },
+
+    render: function () {
+
+        var shuffleButton = <button></button>;
+
+        if(this.props.shuffle) {
+            shuffleButton = (
+                <button type="button" className={ 'now-playing__info-button' } onClick={ this.shuffle }>
+                    <i className={'pf pf-shuffle'}></i>
+                </button>
+            );
+        } else {
+            shuffleButton = (
+                <button type="button" className={ 'now-playing__info-button now-playing__info-button--highlight' } onClick={ this.shuffle }>
+                    <i className={'pf pf-shuffle'}></i>
+                </button>
+            );
+        }
+
+        return shuffleButton;
+    }
+});
+
+
+/*
+|--------------------------------------------------------------------------
+| RepeatButton
+|--------------------------------------------------------------------------
+*/
+
+var RepeatButton = React.createClass({
+
+    render: function () {
+
+        var repeatButton = <button></button>;
+
+        if (this.props.repeat == 'one') {
+            repeatButton = (
+                <button className={'now-playing__info-button now-playing__info-button--highlight'} onClick={ this.toggleRepeat }>
+                    <i className={'pf pf-repeat-one'}></i>
+                </button>
+            );
+        } else if (this.props.repeat === 'all') {
+            repeatButton = (
+                <button className={'now-playing__info-button now-playing__info-button--highlight'} onClick={ this.toggleRepeat }>
+                    <i className={'pf pf-repeat'}></i>
+                </button>
+            );
+        } else {
+            repeatButton = (
+                <button className={'now-playing__info-button'} onClick={ this.toggleRepeat }>
+                    <i className={'pf pf-repeat'}></i>
+                </button>
+            );
+        }
+
+        return repeatButton;
+    },
+
+    toggleRepeat: function () {
+
+        var repeatState = Instance.state.repeat;
+        var newRepeatState;
+
+        if(repeatState === 'all') {
+            newRepeatState = 'one';
+        } else if (repeatState === 'one') {
+            newRepeatState = false;
+        } else if (repeatState === false) {
+            newRepeatState = 'all';
+        }
+
+        Instance.setState({
+            repeat: newRepeatState
+        });
+    }
+});
+
+
+/*
+|--------------------------------------------------------------------------
+| Footer
+|--------------------------------------------------------------------------
+*/
+
+var Footer = React.createClass({
+
+    render: function () {
+
+        if (this.props.playerStatus == 'play') {
+            var playButton = (
+                <Button bsStyle='default' onClick={ this.pause }>
+                    <i className={'fa fa-fw fa-pause'}></i>
+                </Button>
+            );
+        } else if (this.props.playerStatus == 'pause') {
+            var playButton = (
+                <Button bsStyle='default' onClick={ this.play }>
+                    <i className={'fa fa-fw fa-play'}></i>
+                </Button>
+            );
+        }
+
+        if (!this.props.refreshingLibrary) {
+            var navButtons = (
+                <ButtonGroup>
+                    <a href={'#/settings'} className={'btn btn-default'}><i className={'fa fa-gear'}></i></a>
+                    <a href={'#/'} className={'btn btn-default'}><i className={'fa fa-align-justify'}></i></a>
+                </ButtonGroup>
+            );
+        } else {
+            var navButtons = (
+                <ButtonGroup>
+                    <a href={'#/settings'} disabled className={'btn btn-default'}><i className={'fa fa-gear'}></i></a>
+                    <a href={'#/'} disabled className={'btn btn-default'}><i className={'fa fa-align-justify'}></i></a>
+                </ButtonGroup>
+            );
+        }
+
+        return (
+            <footer className={'row'}>
+                <Col sm={3}>
+                    { navButtons }
+                </Col>
+                <Col sm={5} className={'status text-center'}>
+                    { this.props.status }
+                </Col>
+            </footer>
+        );
+    }
+});